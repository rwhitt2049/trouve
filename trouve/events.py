from collections import namedtuple

import numpy as np
import pandas as pd

Occurrence = namedtuple('Occurrence', 'start stop slice duration')


class Events(object):
    """Object to represent events found in time series data

    A representation of events based off a ``bool`` conditional array.

    Attributes:
        name (``str``): User provided name for events.
        _starts (``np.array`` of ``int``): The index for event starts
        _stops (``np.array`` of ``int``): The index for event stops
        _period (``float``): Time between each value of the original condition array
        _condition_size (``int``): The size of the original condition array

    """
    def __init__(self, starts, stops, period, name, condition_size):
        self.name = name
        self._starts = starts
        self._stops = stops
        self._period = period
        self._condition_size = condition_size

    @property
    def durations(self):
        """Return a ``numpy.ndarray`` of event durations in seconds.

        Examples:
            >>> import trouve as tr
            >>> x = np.array([2, 2, 4, 5, 3, 2])
            >>> condition = x == 2
            >>> events = tr.find_events(condition, period=1)
<<<<<<< HEAD
            >>> print(events.to_array())
            [1 1 0 0 0 1]
=======
            >>> events.to_array()  # doctest: +SKIP
            array([1., 1., 0., 0., 0., 1.])
>>>>>>> c101597d
            >>> print(events.durations)
            [2 1]

        """
        durations = (self._stops - self._starts) * self._period
        return durations

    def to_array(self, inactive_value=0, active_value=1, dtype=None, order='C'):
        """Returns a ``numpy.ndarray`` identifying found events

        Useful for plotting or building another mask based on identified
        events.

        Parameters:
            inactive_value (``float``, optional): Default is 0.
                Value of array where events are not active.
            active_value (``float``, optional): Default is 1.
                Value of array where events are active.
            dtype (``numpy.dtype``, optional): Default is ``numpy.float64``.
                The datatype of returned array.
            order (``str``, optional): Default is 'C'. {'C', 'F'} whether to
                store multidimensional data in C- or Fortran-contiguous (row-
                or column-wise) order in memory.

        Returns:
            ``numpy.ndarray``: An array where values are coded to 
                identify when events are active or inactive.

        Examples:
            >>> import trouve as tr
            >>> x = np.array([2, 2, 4, 5, 3, 2])
            >>> condition = x > 2
            >>> print(condition)
            [False False  True  True  True False]
            >>> events = tr.find_events(condition, period=1)
<<<<<<< HEAD
            >>> print(events.to_array())
            [0 0 1 1 1 0]
=======
            >>> events.to_array()  # doctest: +SKIP
            array([0., 0., 1., 1., 1., 0.])
>>>>>>> c101597d

        """
        if dtype is None and inactive_value == 0 and active_value == 1:
            dtype = np.int8

        output = np.full(self._condition_size, inactive_value, dtype, order)

<<<<<<< HEAD
        for event in self:
            output[event.slice] = active_value
=======
        Examples:
            >>> import trouve as tr
            >>> x = np.array([2, 2, 4, 5, 3, 2])
            >>> condition = x > 2
            >>> print(condition)
            [False False  True  True  True False]
            >>> events = tr.find_events(condition, period=1)
            >>> events.to_array()  # doctest: +SKIP
            array([0., 0., 1., 1., 1., 0.])
>>>>>>> c101597d

        return output.astype(dtype)

    def to_series(self, inactive_value=0, active_value=1,
                  index=None, dtype=None, name=None):
        """Returns a ``pandas.Series`` identifying found events

        Useful for plotting and for filtering a ``pandas.DataFrame``

        Parameters:
            inactive_value(``float``, optional): Default is 0.
                Value of array where events are not active.
            active_value (``float``, optional): Default is 1.
                Value of array where events are active.
            index (``array-like`` or ``Index`` (1d)):Values must be
                hashable and have the same length as data. Non-unique
                index values are allowed. Will default to
                RangeIndex(len(data)) if not provided. If both a dict
                and index sequence are used, the index will override
                the keys found in the dict.
            dtype (``numpy.dtype`` or ``None``): If ``None``, ``dtype``
                will be inferred.
            name (``str``, optional): Default is :attr:`Events.name`.
                Name of series.

        Returns:
            ``pandas.Series``:
                A series where values are coded to identify when events are active
                or inactive.

        Examples:
            >>> import trouve as tr
            >>> x = np.array([2, 2, 4, 5, 3, 2])
            >>> condition = x > 2
            >>> print(condition)
            [False False  True  True  True False]
            >>> events = tr.find_events(condition, period=1)
<<<<<<< HEAD
            >>> print(events.to_series())
            0    0
            1    0
            2    1
            3    1
            4    1
            5    0
            Name: events, dtype: int8
=======
            >>> events.to_series()
            0    0.0
            1    0.0
            2    1.0
            3    1.0
            4    1.0
            5    0.0
            Name: events, dtype: float64
>>>>>>> c101597d

        """
        if dtype is None and inactive_value == 0 and active_value == 1:
            dtype = np.int8
        if name is None:
            name = self.name
        data = self.to_array(inactive_value=inactive_value, active_value=active_value, dtype=dtype)
        return pd.Series(data=data, index=index, name=name)

<<<<<<< HEAD
=======
    def as_mask(self):
        """Returns a ``numpy.ndarray`` ``bool`` mask for use with ``numpy.ma``

        This method returns a ``np.ndarray`` of ``bool`` where values are
        False where the condition is met, and True where the conditions
        are not met. Trouve treats conditionals opposite of how numpy
        treats them. That is to say that numpy will mask out values in
        an array that meet the condition, however Trouve is by design
        more interested in finding and keeping events that meet the
        given condition. This method makes it more convenient to
        interact with the numpy masked array module as it will return
        a mask that can be directly used by the ``numpy.ma`` module.
        This is similar to what the tilde does for bool arrays.

        Returns:
            ``np.ndarray``:
                An array of bools where the values are ``True`` when the condition
                isn't met and ``False`` when the conditions are met.

        Examples:
            >>> import trouve as tr
            >>> x = np.array([2, 2, 4, 5, 3, 2])
            >>> condition = x > 2
            >>> print(condition)
            [False False  True  True  True False]
            >>> events = tr.find_events(condition, period=1)
            >>> events.to_array()  # doctest: +SKIP
            array([0., 0., 1., 1., 1., 0.])
            >>> print(events.as_mask())
            [ True  True False False False  True]
            >>> print(np.ma.masked_where(events.as_mask(), x))
            [-- -- 4 5 3 --]

        """
        warnings.simplefilter('default', DeprecationWarning)
        warnings.warn('Use to_array or to_series instead', DeprecationWarning)
        # TODO Deprecating in v0.5.x, removing in v0.6.x
        return self.to_array(1, 0, np.int8).view(bool)

>>>>>>> c101597d
    def __iter__(self):
        for start, stop in zip(self._starts, self._stops):
            occurrence = Occurrence(
                start=start,
                stop=stop - 1,
                slice=slice(start, stop),
                duration=(stop - start) * self._period
            )
            yield occurrence

    def __getitem__(self, item):
        """Get a specific :class:`.Occurrence`

        Examples:
            >>> import numpy as np
            >>> import trouve as tr
            >>> x = np.array([0, 1, 1, 0, 1, 0])
            >>> example = tr.find_events(x, period=1, name='example')
            >>> first_event = example[0]
            >>> print(first_event)
            Occurrence(start=1, stop=2, slice=slice(1, 3, None), duration=2)

        """
        occurrence = Occurrence(
            start=self._starts[item],
            stop=self._stops[item]-1,
            slice=slice(self._starts[item], self._stops[item]),
            duration=(self._stops[item] - self._starts[item]) * self._period
        )
        return occurrence

    def __len__(self):
        """Returns the number of events found

        Redirects to :any:`Events._starts` and returns ``Events._starts.size``

        Examples:
            >>> import numpy as np
            >>> import trouve as tr
            >>> x = np.array([0, 1, 1, 0, 1, 0])
            >>> example = tr.find_events(x, period=1, name='example')
            >>> len(example)
            2

        """
        return len(self._starts)

    def __repr__(self):
        msg = (
            '{__class__.__name__}(_starts={_starts!r}, '
            '_stops={_stops!r}, '
            '_period={_period!r}, '
            'name={name!r}, '
            '_condition_size={_condition_size!r})'
        ).format(__class__=self.__class__, **self.__dict__)

        return msg

    def __str__(self):
        """Prints a summary of the events

        Examples:
            >>> import numpy as np
            >>> import trouve as tr
            >>> x = np.array([0, 1, 1, 0, 1, 0])
            >>> example = tr.find_events(x, period=1, name='example')
            >>> print(example)
            example
            Number of events: 2
            Min, Max, Mean Duration: 1.000s, 2.000s, 1.500s

        """
        args = [len(self),
                np.min(self.durations),
                np.max(self.durations),
                np.mean(self.durations)]

        kwargs = {'name': '{}'.format(self.name),
                  'period': '{}s'.format(self._period)}
        return (
            '{name}'
            '\nNumber of events: {0}'
            '\nMin, Max, Mean Duration: {1:.3f}s, {2:.3f}s, {3:.3f}s'
        ).format(*args, **kwargs)

    def __eq__(self, other):
        """Determine if two Events objects are identical

        Compares :attr:`Events._starts`, :attr:`Events._stops`, :attr:`Events._period`
        and :attr:`Events.condition.size` to determine if equality of two events.
        Events objects can have different names and still be equal.

        Examples:
            >>> import numpy as np
            >>> import trouve as tr
            >>> x = np.array([0, 1, 1, 0, 1, 0])
            >>> example = tr.find_events(x, period=1, name='example')
            >>> other = tr.find_events(x, period=1, name='other')
            >>> id(example) # doctest: +SKIP
            2587452050568
            >>> id(other) # doctest: +SKIP
            2587452084352
            >>> example == other
            True
            >>> example != other
            False

        """
        if (np.all(self._starts == other._starts)
            and np.all(self._stops == other._stops)
            and self._period == other._period
            and self._condition_size == other._condition_size):
            return True
        else:
            return False

    def __hash__(self):
        """Numpy arrays aren't hashable.

        Researching solution that doesn't require something beyond
        standard lib.
        """
        return id(self)<|MERGE_RESOLUTION|>--- conflicted
+++ resolved
@@ -35,13 +35,8 @@
             >>> x = np.array([2, 2, 4, 5, 3, 2])
             >>> condition = x == 2
             >>> events = tr.find_events(condition, period=1)
-<<<<<<< HEAD
-            >>> print(events.to_array())
-            [1 1 0 0 0 1]
-=======
             >>> events.to_array()  # doctest: +SKIP
             array([1., 1., 0., 0., 0., 1.])
->>>>>>> c101597d
             >>> print(events.durations)
             [2 1]
 
@@ -77,13 +72,8 @@
             >>> print(condition)
             [False False  True  True  True False]
             >>> events = tr.find_events(condition, period=1)
-<<<<<<< HEAD
-            >>> print(events.to_array())
-            [0 0 1 1 1 0]
-=======
             >>> events.to_array()  # doctest: +SKIP
             array([0., 0., 1., 1., 1., 0.])
->>>>>>> c101597d
 
         """
         if dtype is None and inactive_value == 0 and active_value == 1:
@@ -91,10 +81,22 @@
 
         output = np.full(self._condition_size, inactive_value, dtype, order)
 
-<<<<<<< HEAD
         for event in self:
             output[event.slice] = active_value
-=======
+
+        Parameters:
+            false_values(``float``, optional): Default is 0.
+                Value of array where events are not active.
+            true_values (``float``, optional): Default is 1.
+                Value of array where events are active.
+            dtype (``numpy.dtype``, optional): Default is ``numpy.float``.
+                Datatype of returned array.
+
+        Returns:
+            ``numpy.ndarray``:
+                An array where values are coded to identify when events are active
+                or inactive.
+
         Examples:
             >>> import trouve as tr
             >>> x = np.array([2, 2, 4, 5, 3, 2])
@@ -104,8 +106,14 @@
             >>> events = tr.find_events(condition, period=1)
             >>> events.to_array()  # doctest: +SKIP
             array([0., 0., 1., 1., 1., 0.])
->>>>>>> c101597d
-
+
+        """
+        warnings.simplefilter('default', DeprecationWarning)
+        warnings.warn('Use to_array instead', DeprecationWarning)
+        # TODO Deprecating in v0.5.x, removing in v0.6.x
+        output = np.ones(self._condition_size, dtype=dtype) * false_values
+        for start, stop in zip(self._starts, self._stops):
+            output[start:stop] = 1 * true_values
         return output.astype(dtype)
 
     def to_series(self, inactive_value=0, active_value=1,
@@ -142,16 +150,6 @@
             >>> print(condition)
             [False False  True  True  True False]
             >>> events = tr.find_events(condition, period=1)
-<<<<<<< HEAD
-            >>> print(events.to_series())
-            0    0
-            1    0
-            2    1
-            3    1
-            4    1
-            5    0
-            Name: events, dtype: int8
-=======
             >>> events.to_series()
             0    0.0
             1    0.0
@@ -160,7 +158,6 @@
             4    1.0
             5    0.0
             Name: events, dtype: float64
->>>>>>> c101597d
 
         """
         if dtype is None and inactive_value == 0 and active_value == 1:
@@ -170,8 +167,6 @@
         data = self.to_array(inactive_value=inactive_value, active_value=active_value, dtype=dtype)
         return pd.Series(data=data, index=index, name=name)
 
-<<<<<<< HEAD
-=======
     def as_mask(self):
         """Returns a ``numpy.ndarray`` ``bool`` mask for use with ``numpy.ma``
 
@@ -211,7 +206,6 @@
         # TODO Deprecating in v0.5.x, removing in v0.6.x
         return self.to_array(1, 0, np.int8).view(bool)
 
->>>>>>> c101597d
     def __iter__(self):
         for start, stop in zip(self._starts, self._stops):
             occurrence = Occurrence(
