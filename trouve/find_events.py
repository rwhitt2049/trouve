--- conflicted
+++ resolved
@@ -43,17 +43,10 @@
         >>> no_transforms = tr.find_events(condition, period=1)
         >>> events = tr.find_events(condition, period=1,
         ... transformations=[deb, filt_dur, offsets])
-<<<<<<< HEAD
-        >>> print(no_transforms.to_array())
-        [1 1 0 0 1 1 1 0 1]
-        >>> print(events.to_array())
-        [0 0 0 1 1 1 1 1 1]
-=======
         >>> no_transforms.to_array()  # doctest: +SKIP
         array([ 1.,  1.,  0.,  0.,  1.,  1.,  1.,  0.,  1.])
         >>> events.to_array()  # doctest: +SKIP
         array([ 0.,  0.,  0.,  1.,  1.,  1.,  1.,  1.,  1.])
->>>>>>> c101597d
 
     """
     if isinstance(condition, pd.Series):
