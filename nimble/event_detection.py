--- conflicted
+++ resolved
@@ -376,16 +376,10 @@
     def __next__(self):
         self.i += 1
         try:
-<<<<<<< HEAD
-            self.start = self.starts[self.i]
-            self.stop = self.stops[self.i]
-            self.duration = (self.stop - self.start)*self.sample_period
-=======
             self.istart = self._starts[self.i]
             self.istop = self._stops[self.i]-1
             self.iduration = (self._stops[self.i] - self._starts[self.i])*self.sample_period
             self.islice = slice(self._starts[self.i], self._stops[self.i])
->>>>>>> 7d3a4b2a
             return self
         except IndexError:
             raise StopIteration
